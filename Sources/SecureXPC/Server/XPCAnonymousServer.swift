--- conflicted
+++ resolved
@@ -10,25 +10,16 @@
 internal class XPCAnonymousServer: XPCServer {
     private let anonymousListenerConnection: xpc_connection_t
     
-<<<<<<< HEAD
-    /// Determines if an incoming request can be handled based on the provided client requirements
-    private let messageAcceptor: SecureMessageAcceptor
-
-    internal init(clientRequirements: [SecRequirement]) {
-        self.anonymousListenerConnection = xpc_connection_create(nil, nil)
-        self.messageAcceptor = SecureMessageAcceptor(requirements: clientRequirements)
-        super.init()
-        self.addConnection(self.anonymousListenerConnection)
-=======
     private let _messageAcceptor: MessageAcceptor
     override internal var messageAcceptor: MessageAcceptor {
         _messageAcceptor
->>>>>>> ec33e5a1
     }
 
     internal init(messageAcceptor: MessageAcceptor) {
         self._messageAcceptor = messageAcceptor
         self.anonymousListenerConnection = xpc_connection_create(nil, nil)
+        super.init()
+        self.addConnection(self.anonymousListenerConnection)
     }
 
     /// Begins processing requests received by this XPC server and never returns.
